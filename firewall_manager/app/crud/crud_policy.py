from sqlalchemy.ext.asyncio import AsyncSession
from sqlalchemy.future import select
from sqlalchemy import delete, update

from app.models.policy import Policy
from app.schemas.policy import PolicyCreate
from datetime import datetime

async def get_policy(db: AsyncSession, policy_id: int):
    result = await db.execute(select(Policy).filter(Policy.id == policy_id))
    return result.scalars().first()

async def get_policies_by_device(db: AsyncSession, device_id: int, skip: int = 0, limit: int | None = None):
    stmt = select(Policy).filter(Policy.device_id == device_id, Policy.is_active == True).offset(skip)
    if limit:
        stmt = stmt.limit(limit)
    result = await db.execute(stmt)
    return result.scalars().all()

async def get_all_active_policies_by_device(db: AsyncSession, device_id: int):
    result = await db.execute(select(Policy).filter(Policy.device_id == device_id, Policy.is_active == True))
    return result.scalars().all()

async def create_policies(db: AsyncSession, policies: list[PolicyCreate]):
    db_policies = [Policy(**policy.model_dump()) for policy in policies]
    db.add_all(db_policies)
    return db_policies

<<<<<<< HEAD
async def update_policy(db: AsyncSession, db_obj: Policy, obj_in: PolicyCreate):
    obj_data = obj_in.model_dump(exclude_unset=True)
    for field in obj_data:
        setattr(db_obj, field, obj_data[field])
    db.add(db_obj)
    return db_obj

async def delete_policy(db: AsyncSession, policy: Policy):
    await db.delete(policy)
    return policy
=======
async def update_policy(db: AsyncSession, policy: Policy, policy_in: PolicyCreate):
    policy_data = policy_in.model_dump(exclude_unset=True)
    for key, value in policy_data.items():
        setattr(policy, key, value)
    policy.is_active = True
    policy.last_seen_at = datetime.utcnow()
    db.add(policy)
    await db.commit()
    await db.refresh(policy)
    return policy

async def mark_policies_as_inactive(db: AsyncSession, device_id: int, policy_ids_to_keep: set[int]):
    await db.execute(
        update(Policy)
        .where(Policy.device_id == device_id, Policy.is_active == True, Policy.id.notin_(policy_ids_to_keep))
        .values(is_active=False)
    )
    await db.commit()

async def delete_policies_by_device(db: AsyncSession, device_id: int):
    await db.execute(delete(Policy).where(Policy.device_id == device_id))
    await db.commit()
>>>>>>> 97163900
<|MERGE_RESOLUTION|>--- conflicted
+++ resolved
@@ -26,7 +26,6 @@
     db.add_all(db_policies)
     return db_policies
 
-<<<<<<< HEAD
 async def update_policy(db: AsyncSession, db_obj: Policy, obj_in: PolicyCreate):
     obj_data = obj_in.model_dump(exclude_unset=True)
     for field in obj_data:
@@ -36,28 +35,4 @@
 
 async def delete_policy(db: AsyncSession, policy: Policy):
     await db.delete(policy)
-    return policy
-=======
-async def update_policy(db: AsyncSession, policy: Policy, policy_in: PolicyCreate):
-    policy_data = policy_in.model_dump(exclude_unset=True)
-    for key, value in policy_data.items():
-        setattr(policy, key, value)
-    policy.is_active = True
-    policy.last_seen_at = datetime.utcnow()
-    db.add(policy)
-    await db.commit()
-    await db.refresh(policy)
-    return policy
-
-async def mark_policies_as_inactive(db: AsyncSession, device_id: int, policy_ids_to_keep: set[int]):
-    await db.execute(
-        update(Policy)
-        .where(Policy.device_id == device_id, Policy.is_active == True, Policy.id.notin_(policy_ids_to_keep))
-        .values(is_active=False)
-    )
-    await db.commit()
-
-async def delete_policies_by_device(db: AsyncSession, device_id: int):
-    await db.execute(delete(Policy).where(Policy.device_id == device_id))
-    await db.commit()
->>>>>>> 97163900
+    return policy