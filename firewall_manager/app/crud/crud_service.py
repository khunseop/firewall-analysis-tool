from sqlalchemy.ext.asyncio import AsyncSession
from sqlalchemy.future import select
from sqlalchemy import delete, update

from app.models.service import Service
from app.schemas.service import ServiceCreate
from datetime import datetime

async def get_service(db: AsyncSession, service_id: int):
    result = await db.execute(select(Service).filter(Service.id == service_id))
    return result.scalars().first()

async def get_services_by_device(db: AsyncSession, device_id: int, skip: int = 0, limit: int | None = None):
    stmt = select(Service).filter(Service.device_id == device_id, Service.is_active == True).offset(skip)
    if limit:
        stmt = stmt.limit(limit)
    result = await db.execute(stmt)
    return result.scalars().all()

async def get_all_active_services_by_device(db: AsyncSession, device_id: int):
    result = await db.execute(select(Service).filter(Service.device_id == device_id, Service.is_active == True))
    return result.scalars().all()

async def create_services(db: AsyncSession, services: list[ServiceCreate]):
    db_services = [Service(**obj.model_dump()) for obj in services]
    db.add_all(db_services)
    return db_services

<<<<<<< HEAD
async def update_service(db: AsyncSession, db_obj: Service, obj_in: ServiceCreate):
    obj_data = obj_in.model_dump(exclude_unset=True)
    for field in obj_data:
        setattr(db_obj, field, obj_data[field])
    db.add(db_obj)
    return db_obj

async def delete_service(db: AsyncSession, service: Service):
    await db.delete(service)
    return service
=======
async def update_service(db: AsyncSession, service: Service, service_in: ServiceCreate):
    service_data = service_in.model_dump(exclude_unset=True)
    for key, value in service_data.items():
        setattr(service, key, value)
    service.is_active = True
    service.last_seen_at = datetime.utcnow()
    db.add(service)
    await db.commit()
    await db.refresh(service)
    return service

async def mark_services_as_inactive(db: AsyncSession, device_id: int, service_ids_to_keep: set[int]):
    await db.execute(
        update(Service)
        .where(Service.device_id == device_id, Service.is_active == True, Service.id.notin_(service_ids_to_keep))
        .values(is_active=False)
    )
    await db.commit()

async def delete_services_by_device(db: AsyncSession, device_id: int):
    await db.execute(delete(Service).where(Service.device_id == device_id))
    await db.commit()
>>>>>>> 97163900
<|MERGE_RESOLUTION|>--- conflicted
+++ resolved
@@ -26,7 +26,6 @@
     db.add_all(db_services)
     return db_services
 
-<<<<<<< HEAD
 async def update_service(db: AsyncSession, db_obj: Service, obj_in: ServiceCreate):
     obj_data = obj_in.model_dump(exclude_unset=True)
     for field in obj_data:
@@ -36,28 +35,4 @@
 
 async def delete_service(db: AsyncSession, service: Service):
     await db.delete(service)
-    return service
-=======
-async def update_service(db: AsyncSession, service: Service, service_in: ServiceCreate):
-    service_data = service_in.model_dump(exclude_unset=True)
-    for key, value in service_data.items():
-        setattr(service, key, value)
-    service.is_active = True
-    service.last_seen_at = datetime.utcnow()
-    db.add(service)
-    await db.commit()
-    await db.refresh(service)
-    return service
-
-async def mark_services_as_inactive(db: AsyncSession, device_id: int, service_ids_to_keep: set[int]):
-    await db.execute(
-        update(Service)
-        .where(Service.device_id == device_id, Service.is_active == True, Service.id.notin_(service_ids_to_keep))
-        .values(is_active=False)
-    )
-    await db.commit()
-
-async def delete_services_by_device(db: AsyncSession, device_id: int):
-    await db.execute(delete(Service).where(Service.device_id == device_id))
-    await db.commit()
->>>>>>> 97163900
+    return service